<!DOCTYPE html>
<html lang="en">
<head>
    <!-- Google tag (gtag.js) -->
    <script async src="https://www.googletagmanager.com/gtag/js?id=G-VY17C4ZK69"></script>
    <script>
      window.dataLayer = window.dataLayer || [];
      function gtag(){dataLayer.push(arguments);}
      gtag('js', new Date());

      gtag('config', 'G-VY17C4ZK69');
    </script>
    <meta charset="UTF-8">
    <meta name="viewport" content="width=device-width, initial-scale=1.0">
<<<<<<< HEAD
    <meta name="description" content="Support the YDE Senior Fund with a donation or Rolex raffle entry to fuel every senior experience.">
=======
    <meta name="description" content="Fuel the YDE Senior Fund. Make a direct donation or boost the Rolex raffle to support every senior experience.">
>>>>>>> 3f3345a9
    <meta name="keywords" content="YDE, Senior Fund, Donate, Rolex Raffle, Fundraising, Tickets">
    <meta name="author" content="Saul Setton">
    <link rel="icon" type="image/png" href="/favicon/favicon.jpeg">
    <title>YDE Senior Fund - Donate</title>
    <link rel="stylesheet" href="/assets/css/tailwind-local.css">
    <link rel="preconnect" href="https://fonts.googleapis.com">
    <link rel="preconnect" href="https://fonts.gstatic.com" crossorigin>
    <link href="https://fonts.googleapis.com/css2?family=Bebas+Neue&family=Inter:wght@400;600;700&display=swap" rel="stylesheet">
    <link rel="stylesheet" href="https://js.stripe.com/v3/fingerprinted/css/elements-inner-f9037c9f803c0032ac30e9d693f1d828.css">
    <style>
        body { font-family: 'Inter', sans-serif; }
        .bebas-neue { font-family: 'Bebas Neue', sans-serif; }
        @keyframes spin {
          0% { transform: rotate(0deg); }
          100% { transform: rotate(360deg); }
        }
        .spinner { animation: spin 0.8s linear infinite; }
        body {
            background-color: #0d1222;
            background-image: linear-gradient(135deg, #0d1222 0%, #151a2d 100%);
        }
        .glass-panel {
            background: rgba(43, 49, 63, 0.4);
            backdrop-filter: blur(10px);
            -webkit-backdrop-filter: blur(10px);
            border: 1px solid rgba(255, 255, 255, 0.1);
        }
        .donation-option-card {
            cursor: pointer;
            transition: all 0.2s ease-in-out;
            border: 2px solid transparent;
        }
        .donation-option-card.selected {
            background-color: rgba(251, 191, 36, 0.2);
            border-color: #FBBF24;
            box-shadow: 0 0 15px rgba(251, 191, 36, 0.5);
        }
        /* Mobile-first adjustment for header navigation (Fixed Header CSS) */
        @media (max-width: 767px) {
            #main-menu li { width: 100%; }
            #main-menu li a {
                display: block;
                text-align: center;
                padding: 0.75rem 1rem;
            }
            #main-menu li:last-child a { margin-top: 0.5rem; }
        }
    </style>
</head>
<body class="text-white min-h-screen flex flex-col">

    <!-- Global Loading Overlay -->
    <div id="globalLoadingOverlay" class="fixed inset-0 z-[100] bg-slate-900/80 backdrop-blur-sm flex flex-col items-center justify-center gap-4 hidden">
        <div class="spinner w-12 h-12 border-4 border-t-4 border-yellow-400 border-opacity-20 rounded-full"></div>
        <p id="globalSpinnerText" class="text-white text-xl font-semibold">Loading...</p>
    </div>

    <!-- Custom Popup Modal -->
    <div id="customPopupOverlay" class="fixed inset-0 z-[101] bg-black/75 flex items-center justify-center p-4 hidden">
        <div id="customPopup" class="bg-gray-800 p-8 rounded-lg shadow-2xl max-w-sm w-full text-center scale-95 transition-all duration-300">
            <h2 id="popupTitle" class="bebas-neue text-3xl font-bold text-yellow-400 mb-4"></h2>
            <p id="popupMessage" class="text-gray-300 text-lg mb-6"></p>
            <button id="popupCloseButton" class="w-full py-3 rounded-full bg-yellow-400 text-black font-bold hover:bg-yellow-500 transition-colors">OK</button>
        </div>
    </div>

    <!-- Header for navigation (Fixed Position) -->
    <header class="bg-black/40 py-4 px-4 md:px-12 fixed w-full top-0 z-50 shadow-2xl backdrop-blur-sm">
        <nav class="container mx-auto flex justify-between items-center flex-wrap md:flex-nowrap">
            <div class="flex items-center justify-between w-full md:w-auto">
                <a href="/" class="flex items-center space-x-2">
                    <img src="https://raw.githubusercontent.com/ToratYosef/ToratYosef..github.io/refs/heads/main/assets/logos.jpeg" alt="YDE Logo" class="h-14 sm:h-16 md:h-20 w-auto rounded-full ring-2 ring-yellow-400 p-1">
                </a>
                <button id="menu-toggle" class="md:hidden text-white focus:outline-none" aria-label="Toggle menu">
                    <svg class="w-8 h-8" fill="none" stroke="currentColor" viewBox="0 0 24 24" xmlns="http://www.w3.org/2000/svg"><path stroke-linecap="round" stroke-linejoin="round" stroke-width="2" d="M4 6h16M4 12h16m-7 6h7"></path></svg>
                </button>
            </div>
            <ul id="main-menu" class="hidden md:flex flex-col md:flex-row items-center space-y-2 md:space-y-0 md:space-x-8 text-base font-semibold w-full md:w-auto mt-4 md:mt-0">
                <li><a href="/rolex-raffle/" class="text-white hover:text-yellow-400 transition-colors duration-300 block">Rolex Raffle</a></li>
                <li><a href="/leaderboard/" class="text-white hover:text-yellow-400 transition-colors duration-300 block">Leaderboard</a></li>
                <li><a href="/donate/" class="py-2 px-4 rounded-full bg-yellow-400 text-black hover:bg-yellow-500 transition-colors duration-300 font-bold block">Donate Now</a></li>
            </ul>
        </nav>
    </header>

    <main class="flex-grow pt-24 sm:pt-28 px-4 md:px-8 lg:px-16">
        <div class="container mx-auto text-center p-4 sm:p-6 md:p-12 glass-panel rounded-2xl shadow-2xl max-w-7xl">
            <h1 class="bebas-neue text-4xl sm:text-5xl md:text-6xl lg:text-7xl font-bold text-white mb-4 drop-shadow-lg">
                Support the YDE Senior Fund
            </h1>
            <p class="text-base sm:text-lg md:text-xl text-gray-300 mb-8">
                Your contribution helps make a difference for our senior students.
            </p>

            <div id="donation-form" class="glass-panel p-6 rounded-2xl shadow-2xl max-w-xl mx-auto mb-12">
                <h2 class="bebas-neue text-3xl font-bold text-white mb-4">Choose Your Impact</h2>
                <div id="donation-options" class="grid grid-cols-2 sm:grid-cols-3 gap-4 mb-6">
                    <div class="donation-option-card bg-slate-700/60 p-4 rounded-xl shadow-lg hover:scale-105 transform transition-all duration-300" data-amount="101">
                        <p class="bebas-neue text-2xl font-bold text-yellow-400">$101</p>
                    </div>
                    <div class="donation-option-card bg-slate-700/60 p-4 rounded-xl shadow-lg hover:scale-105 transform transition-all duration-300" data-amount="201">
                        <p class="bebas-neue text-2xl font-bold text-yellow-400">$201</p>
                    </div>
                    <div class="donation-option-card bg-slate-700/60 p-4 rounded-xl shadow-lg hover:scale-105 transform transition-all duration-300" data-amount="501">
                        <p class="bebas-neue text-2xl font-bold text-yellow-400">$501</p>
                    </div>
                    <div class="donation-option-card bg-slate-700/60 p-4 rounded-xl shadow-lg hover:scale-105 transform transition-all duration-300" data-amount="1000">
                        <p class="bebas-neue text-2xl font-bold text-yellow-400">$1000</p>
                    </div>
                    <div class="donation-option-card bg-slate-700/60 p-4 rounded-xl shadow-lg hover:scale-105 transform transition-all duration-300" data-amount="1500">
                        <p class="bebas-neue text-2xl font-bold text-yellow-400">$1500</p>
                    </div>
                    <div class="donation-option-card bg-slate-700/60 p-4 rounded-xl shadow-lg hover:scale-105 transform transition-all duration-300" data-amount="2000">
                        <p class="bebas-neue text-2xl font-bold text-yellow-400">$2000</p>
                    </div>
                    <div class="donation-option-card bg-slate-700/60 p-4 rounded-xl shadow-lg hover:scale-105 transform transition-all duration-300 col-span-full" data-amount="other">
                        <p class="bebas-neue text-2xl font-bold text-yellow-400">Enter Other Amount</p>
                    </div>
                </div>

                <div id="other-amount-container" class="mb-6 hidden">
                    <label for="other-amount" class="text-sm text-gray-400 block mb-2 text-left">Please enter your amount:</label>
                    <input type="number" id="other-amount" placeholder="Enter Amount" min="1" class="w-full py-3 px-4 rounded-lg bg-slate-600/50 text-white placeholder-gray-400 focus:outline-none focus:ring-2 focus:ring-yellow-400 transition-all duration-300">
                </div>
                
                <div class="bebas-neue text-2xl font-bold text-yellow-400 text-center mt-4">Total: $<span id="calculated-total-amount">0.00</span></div>

                <div id="user-info-form" class="space-y-4 mt-6">
                    <div><input type="text" id="donation-name" placeholder="Full Name" class="w-full py-3 px-4 rounded-lg bg-slate-600/50 text-white placeholder-gray-400 focus:outline-none focus:ring-2 focus:ring-yellow-400 transition-all duration-300"></div>
                    <div><input type="email" id="donation-email" placeholder="Email Address" class="w-full py-3 px-4 rounded-lg bg-slate-600/50 text-white placeholder-gray-400 focus:outline-none focus:ring-2 focus:ring-yellow-400 transition-all duration-300"></div>
                    <div><input type="tel" id="donation-phone" placeholder="Phone Number" class="w-full py-3 px-4 rounded-lg bg-slate-600/50 text-white placeholder-gray-400 focus:outline-none focus:ring-2 focus:ring-yellow-400 transition-all duration-300"></div>
                </div>
                
                <div class="flex items-center justify-center gap-2 mt-4 text-gray-300">
                    <input type="checkbox" id="cover-fees-checkbox" class="h-4 w-4 rounded-full text-yellow-400 focus:ring-yellow-400 border-gray-600 bg-gray-700">
                    <label for="cover-fees-checkbox" class="text-sm md:text-base">I would like to cover the processing fees</label>
                </div>
                
                <button id="donation-proceed-to-payment" class="w-full py-3 mt-6 rounded-full bg-yellow-400 hover:bg-yellow-500 text-black font-bold transition-colors duration-300 relative overflow-hidden">
                    <span class="button-text">Proceed to Payment</span>
                    <div class="button-spinner absolute inset-0 m-auto w-8 h-8 border-4 border-t-4 border-black border-opacity-20 rounded-full hidden"></div>
                </button>

                <div id="stripe-donation-payment-element" class="hidden">
                    <div id="donation-payment-element-container"></div>
                    <button id="stripe-donation-pay-button" class="w-full py-3 mt-4 rounded-full bg-yellow-400 hover:bg-yellow-500 text-black font-bold transition-colors duration-300 hidden">
                        <span class="button-text">Pay Now</span>
                        <div class="button-spinner absolute inset-0 m-auto w-8 h-8 border-4 border-t-4 border-black border-opacity-20 rounded-full hidden"></div>
                    </button>
                </div>
            </div>
        </div>
    </main>

    <footer class="bg-black/40 py-8 mt-auto shadow-[0_-5px_15px_rgba(0,0,0,0.5)]">
        <div class="container mx-auto px-4 text-center">
            <h3 class="bebas-neue text-3xl font-bold text-yellow-400 mb-4">Contact</h3>
            <div class="grid grid-cols-1 md:grid-cols-3 gap-6 md:gap-8 text-gray-400 mb-8">
                <div>
                    <p class="font-bold text-white">Morris E.</p>
                    <p>+1 (848)-282-6434</p>
                </div>
                <div>
                    <p class="font-bold text-white">Daniel K.</p>
                    <p>+1 (917) 858-0904</p>
                </div>
                <div>
                    <p class="font-bold text-white">Saul S.</p>
                    <p>+1 (929)-584-5753</p>
                </div>
            </div>
            <p class="text-sm text-gray-500 mt-8">
                &copy; 2026 YDE Senior Fund. All Rights Reserved.<br/>
                Website created by <a href="https://setton-source-68177.web.app" target="_blank" class="text-yellow-400 hover:text-yellow-300 transition-colors">Saul Setton</a>
            </p>
        </div>
    </footer>

    <!-- Firebase and Stripe Scripts -->
    <script src="https://www.gstatic.com/firebasejs/9.23.0/firebase-app-compat.js"></script>
    <script src="https://www.gstatic.com/firebasejs/9.23.0/firebase-auth-compat.js"></script>
    <script src="https://www.gstatic.com/firebasejs/9.23.0/firebase-firestore-compat.js"></script>
    <script src="https://www.gstatic.com/firebasejs/9.23.0/firebase-functions-compat.js"></script>
    <script src="https://js.stripe.com/v3/"></script>

    <script>
        // --- Referrer Helper Functions (COPIED) ---
        function getQueryParam(param) {
            const urlParams = new URLSearchParams(window.location.search);
            return urlParams.get(param);
        }

        function updateNavLinks(refId) {
            if (!refId) return;

            // Select all links in the header navigation
            const navLinks = document.querySelectorAll('header a');

            navLinks.forEach(link => {
                const currentHref = link.getAttribute('href');
                // Check if it's an internal link and not already pointing to a full external URL
                if (currentHref && currentHref.startsWith('/') && !currentHref.includes('ref=')) {
                    const separator = currentHref.includes('?') ? '&' : '?';
                    link.setAttribute('href', `${currentHref}${separator}ref=${refId}`);
                }
            });
        }
        // --- END Referrer Helper Functions ---


        document.addEventListener('DOMContentLoaded', () => {
            // --- Referral Logic Initialization ---
            const referrerRefId = getQueryParam('ref');
            if (referrerRefId) {
                console.log('Referrer ID found:', referrerRefId);
                updateNavLinks(referrerRefId); // Update all navigation links
            }
            // --- END Referrer Logic Initialization ---

            // UI Elements
            const donationOptions = document.querySelectorAll('.donation-option-card');
            const otherAmountContainer = document.getElementById('other-amount-container');
            const otherAmountInput = document.getElementById('other-amount');
            const totalAmountDisplay = document.getElementById('calculated-total-amount');
            const donationProceedToPaymentButton = document.getElementById('donation-proceed-to-payment');
            const stripeDonationPaymentElement = document.getElementById('stripe-donation-payment-element');
            const donationPaymentElementContainer = document.getElementById('donation-payment-element-container');
            const stripeDonationPayButton = document.getElementById('stripe-donation-pay-button');
            const donationNameInput = document.getElementById('donation-name');
            const donationEmailInput = document.getElementById('donation-email');
            const donationPhoneInput = document.getElementById('donation-phone');
            const coverFeesCheckbox = document.getElementById('cover-fees-checkbox');

            // Common UI Elements
            const globalLoadingOverlay = document.getElementById('globalLoadingOverlay');
            const globalSpinnerText = document.getElementById('globalSpinnerText');
            const customPopupOverlay = document.getElementById('customPopupOverlay');
            const customPopup = document.getElementById('customPopup');
            const popupTitle = document.getElementById('popupTitle');
            const popupMessage = document.getElementById('popupMessage');
            const popupCloseButton = document.getElementById('popupCloseButton');
            const menuToggle = document.getElementById('menu-toggle');
            const mainMenu = document.getElementById('main-menu');

            // Stripe & Firebase Initialization
            const stripe = Stripe('pk_live_51JFiZnKhiMP0wjNsMlHMg2o7Eo6xaWczALlQ0eu0GVpnWel1Pgz1AbUVXUJGs2pFaavhaln5jKpHSrRhxrBppBDq00Hijyiu4V');
            let elements;
            let baseDonationAmount = 0;
            let finalDonationAmount = 0;

            const firebaseConfig = {
              apiKey: "AIzaSyAT539nr_s2OxHPTAmkxwMpaWt-FiDTgQs",
              authDomain: "yderaffle.firebaseapp.com",
              projectId: "yderaffle",
              storageBucket: "yderaffle.firebasestorage.app",
              messagingSenderId: "967768309102",
              appId: "1:967768309102:web:c89d61a747e8cb941f557f"
            };
            firebase.initializeApp(firebaseConfig);
            const functions = firebase.functions();

            // Helper Functions
            function showCustomPopup(title, message) {
              popupTitle.textContent = title;
              popupMessage.textContent = message;
              customPopupOverlay.classList.remove('hidden');
              setTimeout(() => { customPopup.classList.add('scale-100'); }, 10);
            }
            function hideCustomPopup() {
                customPopup.classList.remove('scale-100');
                setTimeout(() => { customPopupOverlay.classList.add('hidden'); }, 300);
            }
            function showGlobalLoadingOverlay(message = "Loading...") {
                globalSpinnerText.textContent = message;
                globalLoadingOverlay.classList.remove('hidden');
            }
            function hideGlobalLoadingOverlay() {
                globalLoadingOverlay.classList.add('hidden');
            }
            function updateAmountDisplay(amount) {
                totalAmountDisplay.textContent = amount.toFixed(2);
            }

            function calculateAndDisplayAmount() {
                let amount = baseDonationAmount;
                if (coverFeesCheckbox.checked) {
                    // Formula to cover fees: (amount + fixed_fee) / (1 - percentage_fee)
                    amount = (amount + 0.30) / (1 - 0.029);
                }
                finalDonationAmount = amount;
                updateAmountDisplay(finalDonationAmount);
            }

            // Event Listeners
            popupCloseButton.addEventListener('click', hideCustomPopup);
            
            // Toggle mobile menu visibility
            menuToggle.addEventListener('click', () => { 
                mainMenu.classList.toggle('hidden'); 
                document.body.classList.toggle('overflow-hidden');
            });
            document.addEventListener('click', (event) => {
                if (!mainMenu.contains(event.target) && !menuToggle.contains(event.target) && !mainMenu.classList.contains('hidden')) {
                    mainMenu.classList.add('hidden');
                    document.body.classList.remove('overflow-hidden');
                }
            });


            donationOptions.forEach(card => {
                const amount = card.dataset.amount;
                card.addEventListener('click', () => {
                    donationOptions.forEach(c => c.classList.remove('selected'));
                    card.classList.add('selected');

                    if (amount === 'other') {
                        otherAmountContainer.classList.remove('hidden');
                        otherAmountInput.focus();
                        baseDonationAmount = parseFloat(otherAmountInput.value) || 0;
                    } else {
                        otherAmountContainer.classList.add('hidden');
                        otherAmountInput.value = '';
                        baseDonationAmount = parseFloat(amount);
                    }
                    calculateAndDisplayAmount();
                });
            });
            otherAmountInput.addEventListener('input', () => {
                const amount = parseFloat(otherAmountInput.value);
                if (!isNaN(amount) && amount > 0) {
                    baseDonationAmount = amount;
                } else if (otherAmountInput.value === '') {
                    baseDonationAmount = 0;
                }
                calculateAndDisplayAmount();
            });
            coverFeesCheckbox.addEventListener('change', calculateAndDisplayAmount);

            donationProceedToPaymentButton.addEventListener('click', async () => {
                const name = donationNameInput.value.trim();
                const email = donationEmailInput.value.trim();
                const phone = donationPhoneInput.value.trim();
                
                if (!name || !email || !phone) { showCustomPopup('Missing Information', 'Please fill in all fields.'); return; }
                if (finalDonationAmount < 1) { showCustomPopup('Invalid Amount', 'Please select or enter a donation amount greater than $1.00.'); return; }
                
                showGlobalLoadingOverlay("Setting up donation...");
                
                try {
                    const createDonationPaymentIntentCallable = functions.httpsCallable('createDonationPaymentIntent');
                    const { data } = await createDonationPaymentIntentCallable({
                        amount: finalDonationAmount.toFixed(2), // Send fixed amount for calculation consistency
                        name: name,
                        email: email,
                        phone: phone,
                        referral: referrerRefId || null // Pass the referral ID if it exists
                    });
                    
                    // --- START MODIFICATION FOR DARK MODE STYLING ---
                    const appearance = {
                        theme: 'night', // Stripe's built-in dark theme
                        variables: {
                            // Customizing primary color to match the site's yellow
                            colorPrimary: '#FBBF24',
                            // Setting input background to match glass-panel style for inputs
                            colorBackground: '#1f2937', 
                            colorInputBackground: '#1f2937',
                            colorText: '#f3f4f6', // Light text
                            colorDanger: '#ef4444',
                        },
                        rules: {
                             // Apply a subtle border to the inputs to match the rest of the form
                            '.Input': {
                                'border-color': '#4b5563',
                                'box-shadow': 'none',
                            },
                        }
                    };

                    elements = stripe.elements({ 
                        clientSecret: data.clientSecret,
                        appearance: appearance
                    });
                    // --- END MODIFICATION FOR DARK MODE STYLING ---

                    const paymentElement = elements.create('payment');
                    paymentElement.mount(donationPaymentElementContainer);

                    // Toggle visibility to show Stripe form
                    document.getElementById('user-info-form').classList.add('hidden');
                    document.getElementById('donation-options').classList.add('hidden');
                    document.querySelector('#donation-form h2').textContent = "Confirm Payment";
                    document.getElementById('cover-fees-checkbox').parentElement.classList.add('hidden');
                    donationProceedToPaymentButton.classList.add('hidden');
                    
                    stripeDonationPaymentElement.classList.remove('hidden');
                    stripeDonationPayButton.classList.remove('hidden');
                    hideGlobalLoadingOverlay();

                } catch (error) {
                    console.error('Error setting up donation payment:', error);
                    showCustomPopup('Payment Error', 'Could not set up donation. Please try again.');
                    hideGlobalLoadingOverlay();
                }
            });
            stripeDonationPayButton.addEventListener('click', async (event) => {
                event.preventDefault();
                showGlobalLoadingOverlay("Processing donation...");

                // Include referral ID in the return URL
                const refParam = referrerRefId ? `&ref=${referrerRefId}` : '';

                const { error } = await stripe.confirmPayment({
                    elements,
                    confirmParams: {
                        // Pass name and amount as URL parameters to the success page
                        return_url: `${window.location.origin}/successful.html?name=${encodeURIComponent(donationNameInput.value)}&amount=${finalDonationAmount.toFixed(2)}${refParam}`,
                    }
                });

                if (error) {
                    showCustomPopup('Payment Failed', error.message);
                    console.error("Stripe confirmPayment error:", error);
                    hideGlobalLoadingOverlay();
                }
            });
            
            // Initial call to set the display to $0.00
            calculateAndDisplayAmount();
        });
    </script>
</body>
</html><|MERGE_RESOLUTION|>--- conflicted
+++ resolved
@@ -12,11 +12,7 @@
     </script>
     <meta charset="UTF-8">
     <meta name="viewport" content="width=device-width, initial-scale=1.0">
-<<<<<<< HEAD
     <meta name="description" content="Support the YDE Senior Fund with a donation or Rolex raffle entry to fuel every senior experience.">
-=======
-    <meta name="description" content="Fuel the YDE Senior Fund. Make a direct donation or boost the Rolex raffle to support every senior experience.">
->>>>>>> 3f3345a9
     <meta name="keywords" content="YDE, Senior Fund, Donate, Rolex Raffle, Fundraising, Tickets">
     <meta name="author" content="Saul Setton">
     <link rel="icon" type="image/png" href="/favicon/favicon.jpeg">
