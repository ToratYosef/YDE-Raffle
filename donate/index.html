--- conflicted
+++ resolved
@@ -12,13 +12,8 @@
     </script>
     <meta charset="UTF-8">
     <meta name="viewport" content="width=device-width, initial-scale=1.0">
-<<<<<<< HEAD
     <meta name="description" content="Fuel the YDE Senior Fund. Make a direct donation or boost the Rolex raffle to support every senior experience.">
     <meta name="keywords" content="YDE, Senior Fund, Donate, Rolex Raffle, Fundraising, Tickets">
-=======
-    <meta name="description" content="Support the YDE Senior Fund! Donate today to help cover the Israel trip, senior events, and graduation for every student.">
-    <meta name="keywords" content="YDE, Senior Fund, Donate, Raffle, Fundraising, Tickets">
->>>>>>> 28db1635
     <meta name="author" content="Saul Setton">
     <link rel="icon" type="image/png" href="/favicon/favicon.jpeg">
     <title>YDE Senior Fund - Donate</title>
