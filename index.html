<!DOCTYPE html>
<html lang="en">
<head>
    <!-- Google tag (gtag.js) -->
    <script async src="https://www.googletagmanager.com/gtag/js?id=G-VY17C4ZK69"></script>
    <script>
      window.dataLayer = window.dataLayer || [];
      function gtag(){dataLayer.push(arguments);}
      gtag('js', new Date());

      gtag('config', 'G-VY17C4ZK69');
    </script>
    <meta charset="UTF-8">
    <meta name="viewport" content="width=device-width, initial-scale=1.0">
    <title>YDE Senior Fund</title>
    <!-- UPDATED META DESCRIPTION for stronger search snippet influence -->
    <meta name="description" content="Support the YDE Class of 2026 Senior Fund. Donate now or grab Rolex raffle tickets to power every senior experience.">
    <meta name="keywords" content="YDE, Senior Fund, Donate, Class of 2026">
    <meta name="author" content="Saul Setton">
    <link rel="icon" type="image/png" href="/favicon/favicon.jpeg">
    <!-- Font Awesome CDN for icons -->
    <link rel="stylesheet" href="https://cdnjs.cloudflare.com/ajax/libs/font-awesome/6.5.2/css/all.min.css" crossorigin="anonymous" referrerpolicy="no-referrer" />
    <script src="https://cdn.tailwindcss.com"></script>
    <!-- Google Fonts -->
    <link rel="preconnect" href="https://fonts.googleapis.com">
    <link rel="preconnect" href="https://fonts.gstatic.com" crossorigin>
    <link href="https://fonts.googleapis.com/css2?family=Bebas+Neue&family=Inter:wght@400;600;700&display=swap" rel="stylesheet">
    
    <!-- Schema Markup (JSON-LD) for WebSite and Sitelinks -->
    <!-- We've capitalized the domain here. While Google primarily uses the domain, this subtle hint can sometimes encourage Google to display a cleaner, capitalized version like Ydeseniors.com -->
    <script type="application/ld+json">
    {
      "@context": "https://schema.org",
      "@type": "WebSite",
      "url": "https://YdeSeniors.com/", 
      "name": "YDE Senior Fund",
      "potentialAction": {
        "@type": "SearchAction",
        "target": "https://YdeSeniors.com/search?q={search_term_string}",
        "query-input": "required name=search_term_string"
      },
      "mainEntityOfPage": {
        "@type": "CollectionPage",
        "name": "Quick Action Links",
        "description": "Direct links to the main fundraising sections and leaderboards.",
        "about": [
          {
            "@type": "Action",
            "name": "Rolex Raffle",
            "url": "https://YdeSeniors.com/rolex-raffle/"
          },
          {
            "@type": "Action",
            "name": "Donate Now",
            "url": "https://YdeSeniors.com/donate/"
          },
          {
            "@type": "Action",
            "name": "Leaderboard",
            "url": "https://YdeSeniors.com/leaderboard/"
          }
        ]
      }
    }
    </script>
    
    <!-- BreadcrumbList Schema to influence the display name above the URL in search results -->
    <script type="application/ld+json">
    {
      "@context": "https://schema.org",
      "@type": "BreadcrumbList",
      "itemListElement": [
        {
          "@type": "ListItem",
          "position": 1,
          "name": "YDE Senior Fund",
          "item": "https://YdeSeniors.com/"
        }
      ]
    }
    </script>
    <!-- End Schema Markup. -->
    
    <style>
        /* Apply background gradient from the preferred styling */
        body {
            font-family: 'Inter', sans-serif;
            background-color: #0d1222;
            background-image: linear-gradient(135deg, #0d1222 0%, #151a2d 100%);
        }
        .bebas-neue {
            font-family: 'Bebas Neue', sans-serif;
        }
        /* SPA content switching: Only 'home' is expected to be visible in this mode */
        .page-content {
            display: none;
        }
        .page-content.active {
            display: block;
        }
        /* Mobile-first adjustment for header navigation for full-width links */
        @media (max-width: 767px) {
            #main-menu li {
                width: 100%; /* Make list items take full width on mobile */
            }
            #main-menu li a {
                text-align: center;
                padding: 0.75rem 1rem; /* Add padding for touch targets */
            }
        }

        /* Custom "Juice" - Glow effect on hover for the cards */
        .glow-card:hover {
            box-shadow: 0 0 25px rgba(251, 191, 36, 0.5); /* Stronger yellow glow */
        }
    </style>
</head>
<body class="text-white min-h-screen flex flex-col">

    <!-- Header (Updated with mobile toggle and glass effect) -->
    <header class="bg-black/40 py-4 px-4 md:px-12 fixed w-full top-0 z-50 shadow-2xl backdrop-blur-sm">
        <nav class="container mx-auto flex justify-between items-center flex-wrap md:flex-nowrap">
            <div class="flex items-center justify-between w-full md:w-auto">
                <!-- Logo: Increased touch target and added ring for visual pop -->
                <a href="/" class="flex items-center space-x-2">
                    <img src="https://raw.githubusercontent.com/ToratYosef/ToratYosef..github.io/refs/heads/main/assets/logos.jpeg" alt="YDE Logo" class="h-14 sm:h-16 md:h-20 w-auto rounded-full ring-2 ring-yellow-400 p-1">
                </a>
                <!-- Mobile Menu Toggle Button -->
                <button id="menu-toggle" class="md:hidden text-white focus:outline-none" aria-label="Toggle menu">
                    <svg class="w-8 h-8" fill="none" stroke="currentColor" viewBox="0 0 24 24" xmlns="http://www.w3.org/2000/svg"><path stroke-linecap="round" stroke-linejoin="round" stroke-width="2" d="M4 6h16M4 12h16m-7 6h7"></path></svg>
                </button>
            </div>

            <!-- Navigation Links (Toggable on mobile, always visible on desktop) -->
            <ul id="main-menu" class="hidden md:flex flex-col md:flex-row items-center space-y-2 md:space-y-0 md:space-x-8 text-base font-semibold w-full md:w-auto mt-4 md:mt-0">
                <li><a href="/rolex-raffle/" class="text-white hover:text-yellow-400 transition-colors duration-300 block">Rolex Raffle</a></li>
                <!-- Leaderboard Link -->
                <li><a href="/leaderboard/" class="text-white hover:text-yellow-400 transition-colors duration-300 block">Leaderboard</a></li>
                <!-- Donate button styling updated for block display on mobile -->
                <li><a href="/donate/" class="py-2 px-4 rounded-full bg-yellow-400 text-black hover:bg-yellow-500 transition-colors duration-300 font-bold block">Donate Now</a></li>
            </ul>
        </nav>
    </header>

    <!-- Main Content Container -->
    <main class="flex-grow pt-24">
        
        <!-- Home Page (Only this page is active on the root URL) -->
        <section id="home" class="page-content active">
            <!-- Hero Section -->
            <div class="relative bg-cover bg-center h-screen min-h-[600px]" style="background-image: url('https://raw.githubusercontent.com/ToratYosef/ToratYosef..github.io/refs/heads/main/assets/kotel.jpg');">
                <!-- Overlay re-added to darken image for text visibility -->
                <div class="absolute inset-0 bg-slate-950 opacity-60"></div>
                
                <div class="relative z-10 flex flex-col items-center justify-center h-full text-center p-4">
                    <h1 class="bebas-neue text-4xl sm:text-5xl md:text-6xl lg:text-8xl font-bold text-white mb-4 drop-shadow-lg">
                        Support the YDE Senior Fund
                    </h1>
                    <p class="text-lg md:text-2xl text-white mb-8 max-w-2xl">
                        Join us in building a bright future for the Class of 2026. Your generous contribution makes a world of difference.
                    </p>
                    
                    <!-- New Button Header/CTA -->
                    <h2 class="bebas-neue text-2xl sm:text-3xl font-bold text-yellow-400 mb-6 drop-shadow-md">
                        Choose How You Support Our Seniors:
                    </h2>
                    
                    <!-- Dual Buttons for Rolex Raffle and Donations - Outline and Centered -->
                    <div class="flex flex-col sm:flex-row space-y-4 sm:space-y-0 sm:space-x-6">
                        <!-- Rolex Raffle Button - Updated with flexbox for perfect centering -->
                        <a id="spin-action-button" href="/rolex-raffle/"
                            class="w-full sm:w-60 py-4 px-8 md:text-lg lg:text-xl rounded-full
                                   bg-transparent border-2 border-yellow-400 text-white font-bold
                                   shadow-lg transform transition-all duration-300 hover:scale-105
                                   hover:bg-yellow-400 hover:text-slate-950
                                   flex items-center justify-center">
                            Rolex Raffle
                        </a>
<<<<<<< HEAD
                        <!-- Direct Donation Button - Updated with flexbox for perfect centering -->
                        <a id="split-action-button" href="/donate/" 
                            class="w-full sm:w-60 py-4 px-8 md:text-lg lg:text-xl rounded-full 
                                   bg-transparent border-2 border-yellow-400 text-white font-bold 
                                   shadow-lg transform transition-all duration-300 hover:scale-105 
=======
                        <!-- Donate Button - Updated with flexbox for perfect centering -->
                        <a id="donate-action-button" href="/donate/"
                            class="w-full sm:w-60 py-4 px-8 md:text-lg lg:text-xl rounded-full
                                   bg-transparent border-2 border-yellow-400 text-white font-bold
                                   shadow-lg transform transition-all duration-300 hover:scale-105
>>>>>>> 3f3345a9
                                   hover:bg-yellow-400 hover:text-slate-950
                                   flex items-center justify-center">
                            Donate Now!
                        </a>
                    </div>
                </div>
            </div>

            <!-- Reasons to Support section with FONT AWESOME ICONS and GLOW EFFECT -->
            <div class="bg-transparent py-16 px-4">
                <div class="container mx-auto text-center">
                    <h2 class="bebas-neue text-4xl md:text-5xl font-bold text-white mb-12">
                        Why Your Support Matters
                    </h2>
                    <div class="grid grid-cols-1 md:grid-cols-3 gap-8 md:gap-12">
                        
                        <!-- Reason 1: Israel Trip (Airplane Icon) -->
                        <div class="bg-slate-800 p-8 rounded-xl shadow-lg transform transition-transform duration-300 hover:scale-105 border-b-4 border-yellow-400 glow-card">
                            <div class="flex justify-center mb-4">
                                <!-- Font Awesome Airplane Icon for Travel -->
                                <i class="fa-solid fa-plane-departure text-yellow-400 w-12 h-12 text-5xl"></i>
                            </div>
                            <h3 class="bebas-neue text-2xl font-bold text-white mb-2">A Trip of a Lifetime</h3>
                            <p class="text-gray-200">Your contribution will directly fund the senior trip to Israel, making this once-in-a-lifetime journey possible for every student.</p>
                        </div>
                        
                        <!-- Reason 2: Ma'aser Money (Piggy Bank Icon - Unchanged) -->
                        <div class="bg-slate-800 p-8 rounded-xl shadow-lg transform transition-transform duration-300 hover:scale-105 border-b-4 border-yellow-400 glow-card">
                            <div class="flex justify-center mb-4">
                                <!-- Font Awesome Piggy Bank Icon for Fund/Ma'aser -->
                                <i class="fa-solid fa-piggy-bank text-yellow-400 w-12 h-12 text-5xl"></i>
                            </div>
                            <h3 class="bebas-neue text-2xl font-bold text-white mb-2">Ma'aser Money </h3>
                            <p class="text-gray-200">Your donation can be made using Ma'aser funds. This is a great way to fulfill the mitzvah of charity while supporting a meaningful cause.</p>
                        </div>
                        
                        <!-- Reason 3: Unforgettable Moments (Star of David Icon) -->
                        <div class="bg-slate-800 p-8 rounded-xl shadow-lg transform transition-transform duration-300 hover:scale-105 border-b-4 border-yellow-400 glow-card">
                            <div class="flex justify-center mb-4">
                                <!-- Font Awesome Star of David Icon for Israel connection/Moments -->
                                <i class="fa-solid fa-star-of-david text-yellow-400 w-12 h-12 text-5xl"></i>
                            </div>
                            <h3 class="bebas-neue text-2xl font-bold text-white mb-2">Unforgettable Moments</h3>
                            <p class="text-gray-200">We aim to create memorable senior events and graduation celebrations that will be cherished for a lifetime.</p>
                        </div>
                    </div>

                    <!-- New Donation Affordability Text -->
                    <div class="mt-16 max-w-3xl mx-auto p-6 bg-slate-900/60 rounded-xl border border-yellow-400/50 shadow-inner">
                        <p class="text-lg text-yellow-200 font-semibold mb-2">Ensuring Every Student Can Attend</p>
                        <p class="text-gray-300">
                            A primary reason we need your generous donations is to cover the full costs of the trip and events, ensuring that financial constraints do not prevent any student from participating. Your support directly funds scholarships and subsidies for students who cannot afford the full cost, making this milestone year inclusive for the entire graduating class.
                        </p>
                    </div>

                </div>
            </div>
        </section>

        <!-- Placeholder Pages - These will NOT be displayed unless specifically navigated to by a direct URL load of this file -->
        <section id="leaderboard" class="page-content py-16">
            <div class="container mx-auto text-center p-4 bg-slate-800/80 rounded-2xl shadow-xl max-w-4xl">
                <h2 class="bebas-neue text-4xl md:text-5xl lg:text-6xl font-bold text-yellow-400 mb-6">Leaderboard </h2>
                <p class="text-lg md:text-xl text-gray-300 mb-8">
                    See who's leading the charge in supporting the YDE Senior Fund! The top supporters will be listed here.
                </p>
                <div class="bg-slate-900 p-8 rounded-xl shadow-inner border border-gray-700">
                    <p class="text-xl text-gray-400">Loading current rankings...</p>
                    <img src="https://placehold.co/600x200/1f2937/d1d5db?text=Ranking+Table+Placeholder" alt="Leaderboard graphic" class="mx-auto rounded-lg shadow-xl mt-6">
                </div>
            </div>
        </section>

        <section id="split" class="page-content py-16">
            <div class="container mx-auto text-center p-4 bg-slate-800/80 rounded-2xl shadow-xl max-w-4xl">
                <h2 class="bebas-neue text-4xl md:text-5xl lg:text-6xl font-bold text-yellow-400 mb-6">Senior Fund Drive</h2>
                <p class="text-lg md:text-xl text-gray-300 mb-8">
                    Get ready for our next fundraiser! More details coming soon on how to win big while supporting a great cause.
                </p>
<<<<<<< HEAD
                <img src="https://placehold.co/600x400/1f2937/d1d5db?text=Senior+Fund+Drive" alt="Senior Fund Drive graphic" class="mx-auto rounded-lg shadow-xl">
=======
                <img src="https://placehold.co/600x400/1f2937/d1d5db?text=Senior+Fund+Drive" alt="Senior Fund graphic" class="mx-auto rounded-lg shadow-xl">
>>>>>>> 3f3345a9
            </div>
        </section>

        <section id="spin" class="page-content py-16">
            <div class="container mx-auto text-center p-4 bg-slate-800/80 rounded-2xl shadow-xl max-w-4xl">
                <h2 class="bebas-neue text-4xl md:text-5xl lg:text-6xl font-bold text-yellow-400 mb-6">Rolex Raffle</h2>
                <p class="text-lg md:text-xl text-gray-300 mb-8">
                    Try your luck with our virtual spin wheel! You could win amazing prizes just for donating.
                </p>
                <img src="https://placehold.co/600x400/1f2937/d1d5db?text=Spin+the+Wheel+Graphic" alt="Rolex Raffle graphic" class="mx-auto rounded-lg shadow-xl">
            </div>
        </section>

        <section id="donate" class="page-content py-16">
            <div class="container mx-auto text-center p-4 bg-slate-800/80 rounded-2xl shadow-xl max-w-4xl">
                <h2 class="bebas-neue text-4xl md:text-5xl lg:text-6xl font-bold text-yellow-400 mb-6">Donate Now</h2>
                <p class="text-lg md:text-xl text-gray-300 mb-8 max-w-2xl mx-auto">
                    Every donation, big or small, helps us reach our goal. Thank you for your support!
                </p>
                <!-- Donation form/details would go here -->
                <div class="bg-slate-900 p-8 rounded-xl shadow-xl max-w-lg mx-auto border-t-4 border-yellow-400">
                    <form>
                        <div class="mb-4">
                            <label for="amount" class="block text-gray-200 text-sm font-bold mb-2 text-left">Donation Amount</label>
                            <input type="number" id="amount" name="amount" placeholder="$100" class="shadow appearance-none border rounded w-full py-3 px-4 text-gray-900 leading-tight focus:outline-none focus:ring-2 focus:ring-yellow-400">
                        </div>
                        <div class="mb-6">
                            <label for="name" class="block text-gray-200 text-sm font-bold mb-2 text-left">Your Name (Optional)</label>
                            <input type="text" id="name" name="name" placeholder="John Doe" class="shadow appearance-none border rounded w-full py-3 px-4 text-gray-900 leading-tight focus:outline-none focus:ring-2 focus:ring-yellow-400">
                        </div>
                        <button type="submit" class="w-full py-3 rounded-full bg-yellow-400 hover:bg-yellow-500 text-slate-950 font-bold transition-colors duration-300 shadow-lg hover:shadow-xl">
                            Submit Donation
                        </button>
                    </form>
                </div>
            </div>
        </section>

    </main>

    <!-- Footer -->
    <footer class="bg-black/40 py-8 mt-auto shadow-[0_-5px_15px_rgba(0,0,0,0.5)]">
        <div class="container mx-auto px-4 text-center">
            <h3 class="bebas-neue text-3xl font-bold text-yellow-400 mb-4">Contact</h3>
            <!-- Contact section is now fully responsive, stacking on mobile -->
            <div class="grid grid-cols-1 md:grid-cols-3 gap-6 md:gap-8 text-gray-400 mb-8">
                <!-- Person 1 -->
                <div>
                    <p class="font-bold text-white">Morris E.</p>
                    <p>+1 (848)-282-6434</p>
                </div>
                <!-- Person 2 -->
                <div>
                    <p class="font-bold text-white">Daniel K.</p>
                    <p>+1 (917) 858-0904</p>
                </div>
                <!-- Person 3 -->
                <div>
                    <p class="font-bold text-white">Saul S.</p>
                    <p>+1 (929)-584-5753</p>
                </div>
            </div>
            <p class="text-sm text-gray-500 mt-8">
                &copy; 2026 YDE Senior Fund. All Rights Reserved.<br/>
                Website created by <a href="https://setton-source-68177.web.app" target="_blank" class="text-yellow-400 hover:text-yellow-300 transition-colors">Saul Setton</a>
            </p>
        </div>
    </footer>

    <!-- JavaScript for page navigation and Firebase Click Tracking -->
    <script type="module">
        // --- Firebase Imports for Click Tracking ---
        import { initializeApp } from "https://www.gstatic.com/firebasejs/9.23.0/firebase-app.js";
        import { getFunctions, httpsCallable } from "https://www.gstatic.com/firebasejs/9.23.0/firebase-functions.js";

        // Firebase Configuration (Replace with your actual configuration)
        const firebaseConfig = {
            apiKey: "AIzaSyAT539nr_s2OxHPTAmkxwMpaWt-FiDTgQs",
            authDomain: "yderaffle.firebaseapp.com",
            projectId: "yderaffle",
            storageBucket: "yderaffle.firebasestorage.app",
            messagingSenderId: "967768309102",
            appId: "1:967768309102:web:c89d61a747e8cb941f557f"
        };
        
        // Initialize Firebase services
        const app = initializeApp(firebaseConfig);
        const functions = getFunctions(app);

        // --- Referrer Helper Functions ---
        function getQueryParam(param) {
            const urlParams = new URLSearchParams(window.location.search);
            return urlParams.get(param);
        }

        // --- Function to call the Cloud Function ---
        const trackRefClick = async (refId) => {
            try {
                const trackRefLinkClickCallable = httpsCallable(functions, 'trackRefLinkClick');
                // Call the function without waiting for a result
                await trackRefLinkClickCallable({ refId }); 
                console.log(`[Referral Tracking] Click tracked successfully for refId: ${refId}`);
            } catch (error) {
                // Log errors silently, as this is a background task and shouldn't interrupt the user
                console.error(`[Referral Tracking] Failed to track click for ${refId}:`, error);
            }
        };

        // Function now targets ALL internal relative links for referral ID injection
        function updateNavLinks(refId) {
            if (!refId) return;

            // Select all anchor tags whose 'href' starts with a slash (i.e., internal relative links)
            const allLinks = document.querySelectorAll('a[href^="/"]');
            
            allLinks.forEach(link => {
                const currentHref = link.getAttribute('href');
                
                // Ensure the link hasn't already had the refId appended
                if (currentHref && !currentHref.includes('ref=')) { 
                    const separator = currentHref.includes('?') ? '&' : '?';
                    // Append the referral ID
                    link.setAttribute('href', `${currentHref}${separator}ref=${refId}`);
                }
            });
        }
        // --- END Referrer Helper Functions ---

        // Simple function to ensure only the desired page is active
        function showPage(pageId) {
            const pages = document.querySelectorAll('.page-content');
            pages.forEach(page => {
                page.classList.remove('active');
            });
            const activePage = document.getElementById(pageId);
            if (activePage) {
                activePage.classList.add('active');
            }
        }

        document.addEventListener('DOMContentLoaded', () => {
            
            // Mobile Menu Toggle Logic
            const menuToggle = document.getElementById('menu-toggle');
            const mainMenu = document.getElementById('main-menu');

            menuToggle.addEventListener('click', () => { 
                mainMenu.classList.toggle('hidden'); 
                document.body.classList.toggle('overflow-hidden'); // Disable background scroll
            });

            // Referral tracking logic
            const referrerRefId = getQueryParam('ref');
            
            if (referrerRefId) {
                const sessionKey = `REF_CLICK_TRACKED_${referrerRefId}`;

                console.log('Referrer ID found on index page:', referrerRefId);
                
                // --- Check sessionStorage to prevent duplicate tracking ---
                if (sessionStorage.getItem(sessionKey) === 'true') {
                    console.log(`[Referral Tracking] Click already tracked for this session (${referrerRefId}). Skipping call.`);
                } else {
                    // 1. Track the click immediately and silently
                    trackRefClick(referrerRefId); 

                    // 2. Set session storage flag to prevent re-tracking on reload/navigation
                    sessionStorage.setItem(sessionKey, 'true');
                }
                // 3. Update all outgoing links with the refId
                updateNavLinks(referrerRefId); 
            }

            // Only show the home page. All other navigation will be a full browser redirect.
            showPage('home');
        });
    </script>
</body>
</html><|MERGE_RESOLUTION|>--- conflicted
+++ resolved
@@ -176,19 +176,11 @@
                                    flex items-center justify-center">
                             Rolex Raffle
                         </a>
-<<<<<<< HEAD
                         <!-- Direct Donation Button - Updated with flexbox for perfect centering -->
                         <a id="split-action-button" href="/donate/" 
                             class="w-full sm:w-60 py-4 px-8 md:text-lg lg:text-xl rounded-full 
                                    bg-transparent border-2 border-yellow-400 text-white font-bold 
                                    shadow-lg transform transition-all duration-300 hover:scale-105 
-=======
-                        <!-- Donate Button - Updated with flexbox for perfect centering -->
-                        <a id="donate-action-button" href="/donate/"
-                            class="w-full sm:w-60 py-4 px-8 md:text-lg lg:text-xl rounded-full
-                                   bg-transparent border-2 border-yellow-400 text-white font-bold
-                                   shadow-lg transform transition-all duration-300 hover:scale-105
->>>>>>> 3f3345a9
                                    hover:bg-yellow-400 hover:text-slate-950
                                    flex items-center justify-center">
                             Donate Now!
@@ -268,11 +260,7 @@
                 <p class="text-lg md:text-xl text-gray-300 mb-8">
                     Get ready for our next fundraiser! More details coming soon on how to win big while supporting a great cause.
                 </p>
-<<<<<<< HEAD
                 <img src="https://placehold.co/600x400/1f2937/d1d5db?text=Senior+Fund+Drive" alt="Senior Fund Drive graphic" class="mx-auto rounded-lg shadow-xl">
-=======
-                <img src="https://placehold.co/600x400/1f2937/d1d5db?text=Senior+Fund+Drive" alt="Senior Fund graphic" class="mx-auto rounded-lg shadow-xl">
->>>>>>> 3f3345a9
             </div>
         </section>
 
