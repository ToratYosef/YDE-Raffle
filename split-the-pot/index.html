<!DOCTYPE html>
<html lang="en">
<head>
    <!-- Google tag (gtag.js) -->
    <script async src="https://www.googletagmanager.com/gtag/js?id=G-VY17C4ZK69"></script>
    <script>
      window.dataLayer = window.dataLayer || [];
      function gtag(){dataLayer.push(arguments);}
      gtag('js', new Date());

      gtag('config', 'G-VY17C4ZK69');
    </script>
    <meta charset="UTF-8">
    <meta name="viewport" content="width=device-width, initial-scale=1.0">
    <meta name="description" content="Join the YDE Senior Fund Split the Pot Raffle! Buy tickets for a chance to win half the pot while supporting our seniors.">
    <meta name="keywords" content="YDE, Senior Fund, Split the Pot, Raffle, Fundraising, Tickets">
    <meta name="author" content="Saul Setton">
    <link rel="icon" type="image/png" href="/favicon/favicon.jpeg">
    <title>YDE Senior Fund - Split the Pot</title>
    <!-- Use Tailwind CSS for a modern, utility-first approach to styling -->
    <script src="https://cdn.tailwindcss.com"></script>
    <link rel="preconnect" href="https://fonts.googleapis.com">
    <link rel="preconnect" href="https://fonts.gstatic.com" crossorigin>
    <link href="https://fonts.googleapis.com/css2?family=Bebas+Neue&family=Inter:wght@400;600;700&display=swap" rel="stylesheet">
    <link rel="stylesheet" href="https://js.stripe.com/v3/fingerprinted/css/elements-inner-f9037c9f803c0032ac30e9d693f1d828.css">
    <style>
        body { font-family: 'Inter', sans-serif; }
        .bebas-neue { font-family: 'Bebas Neue', sans-serif; }
        /* A simple spinning animation for the loading spinner */
        @keyframes spin {
          0% { transform: rotate(0deg); }
          100% { transform: rotate(360deg); }
        }
        .spinner {
          animation: spin 0.8s linear infinite;
        }
        /* Gradient for the main body background */
        body {
            background-color: #0d1222;
            background-image: linear-gradient(135deg, #0d1222 0%, #151a2d 100%);
        }
        /* Custom styles for the form container to create a glass-like effect */
        .glass-panel {
            background: rgba(43, 49, 63, 0.4);
            backdrop-filter: blur(10px);
            -webkit-backdrop-filter: blur(10px);
            border: 1px solid rgba(255, 255, 255, 0.1);
        }
        /* Live drawing wheel styles */
        #wheelCanvas {
            max-width: 100%;
            height: auto;
        }

        .wheel-card {
            background: rgba(15, 23, 42, 0.75);
            border: 1px solid rgba(250, 204, 21, 0.12);
        }

        .wheel-participant-list {
            max-height: 260px;
            overflow-y: auto;
        }

        .wheel-participant-list::-webkit-scrollbar {
            width: 6px;
        }

        .wheel-participant-list::-webkit-scrollbar-thumb {
            background-color: rgba(148, 163, 184, 0.6);
            border-radius: 9999px;
        }
        /* Mobile-first adjustment for header navigation */
        @media (max-width: 767px) {
            #main-menu li {
                width: 100%; /* Make list items take full width on mobile */
            }
            #main-menu li a {
                display: block; /* Make links fill the list item */
                text-align: center;
                padding: 0.75rem 1rem; /* Add padding for touch targets */
            }
            /* Style the 'Donate Now' button to look like a full-width block link on mobile */
            #main-menu li:last-child a {
                margin-top: 0.5rem; /* Separator from other links */
            }
        }
    </style>
</head>
<body class="text-white min-h-screen flex flex-col">

    <!-- Global Loading Overlay -->
    <div id="globalLoadingOverlay" class="fixed inset-0 z-[100] bg-slate-900/80 backdrop-blur-sm flex flex-col items-center justify-center gap-4 hidden">
        <div class="spinner w-12 h-12 border-4 border-t-4 border-yellow-400 border-opacity-20 rounded-full"></div>
        <p id="globalSpinnerText" class="text-white text-xl font-semibold">Loading...</p>
    </div>

    <!-- Custom Popup Modal -->
    <div id="customPopupOverlay" class="fixed inset-0 z-[101] bg-black/75 flex items-center justify-center p-4 hidden">
        <div id="customPopup" class="bg-gray-800 p-8 rounded-lg shadow-2xl max-w-sm w-full text-center scale-95 transition-all duration-300">
            <h2 id="popupTitle" class="bebas-neue text-3xl font-bold text-yellow-400 mb-4"></h2>
            <p id="popupMessage" class="text-gray-300 text-lg mb-6"></p>
            <button id="popupCloseButton" class="w-full py-3 rounded-full bg-yellow-400 text-black font-bold hover:bg-yellow-500 transition-colors">OK</button>
        </div>
    </div>

    <!-- Drawing Hold Overlay -->
    <div id="drawingSoonOverlay" class="fixed inset-0 z-[120] bg-slate-950/90 backdrop-blur-sm flex flex-col items-center justify-center px-6 text-center hidden" aria-hidden="true">
        <h2 class="bebas-neue text-5xl sm:text-6xl font-bold text-yellow-400 drop-shadow-lg">Drawing Soon</h2>
        <p class="mt-4 text-lg sm:text-xl text-gray-200 max-w-xl">Online sales are now closed while we prepare for the Split the Pot drawing. Thank you for your support!</p>
    </div>

    <!-- Updated Header for better mobile layout, now fixed -->
    <header class="bg-black/40 py-4 px-4 md:px-12 fixed w-full top-0 z-50 shadow-2xl backdrop-blur-sm">
        <nav class="container mx-auto flex justify-between items-center flex-wrap md:flex-nowrap">
            <div class="flex items-center justify-between w-full md:w-auto">
                <a href="/" class="flex items-center space-x-2">
                    <img src="https://raw.githubusercontent.com/ToratYosef/ToratYosef..github.io/refs/heads/main/assets/logos.jpeg" alt="YDE Logo" class="h-14 sm:h-16 md:h-20 w-auto rounded-full ring-2 ring-yellow-400 p-1">
                </a>
                <button id="menu-toggle" class="md:hidden text-white focus:outline-none" aria-label="Toggle menu">
                    <svg class="w-8 h-8" fill="none" stroke="currentColor" viewBox="0 0 24 24" xmlns="http://www.w3.org/2000/svg"><path stroke-linecap="round" stroke-linejoin="round" stroke-width="2" d="M4 6h16M4 12h16m-7 6h7"></path></svg>
                </button>
            </div>
            <ul id="main-menu" class="hidden md:flex flex-col md:flex-row items-center space-y-2 md:space-y-0 md:space-x-8 text-base font-semibold w-full md:w-auto mt-4 md:mt-0">
                <li><a href="/split-the-pot/" class="text-white hover:text-yellow-400 transition-colors duration-300 block">Split the Pot</a></li>
                <li><a href="/rolex-raffle/" class="text-white hover:text-yellow-400 transition-colors duration-300 block">Rolex Raffle</a></li>
                <!-- Consistent Leaderboard Link Added -->
                <li><a href="/leaderboard/" class="text-white hover:text-yellow-400 transition-colors duration-300 block">Leaderboard</a></li>
                <li><a href="/donate/" class="py-2 px-4 rounded-full bg-yellow-400 text-black hover:bg-yellow-500 transition-colors duration-300 font-bold block">Donate Now</a></li>
            </ul>
        </nav>
    </header>

    <main class="flex-grow pt-24 sm:pt-28 px-4 md:px-8 lg:px-16"> <!-- Updated padding top for fixed header -->
        <div class="container mx-auto text-center p-4 sm:p-6 md:p-12 glass-panel rounded-2xl shadow-2xl max-w-7xl">
            <h1 class="bebas-neue text-4xl sm:text-5xl md:text-6xl lg:text-7xl font-bold text-white mb-4 drop-shadow-lg">
                Split the Pot Raffle
            </h1>
            <p class="text-base sm:text-lg md:text-xl text-gray-300 mb-8">
                Your ticket purchase goes directly to the Senior Fund.
            </p>

            <!-- Grid adjusted to be one column on mobile, two on desktop -->
            <div class="grid grid-cols-1 md:grid-cols-2 gap-4 sm:gap-8 mb-12">
                <div class="bg-slate-700/60 p-4 sm:p-6 rounded-xl shadow-lg transform transition-transform duration-300 hover:scale-105 border border-yellow-400/20">
                    <p class="text-sm uppercase tracking-wider text-yellow-400 font-semibold mb-2">Total Tickets Sold</p>
                    <div class="text-4xl sm:text-5xl md:text-6xl lg:text-7xl font-bold bebas-neue text-white">
                        <span id="ticketCounter">0</span>
                    </div>
                </div>

                <div class="bg-slate-700/60 p-4 sm:p-6 rounded-xl shadow-lg transform transition-transform duration-300 hover:scale-105 border border-yellow-400/20">
                    <p class="text-sm uppercase tracking-wider text-yellow-400 font-semibold mb-2">Winner Takes Home</p>
                    <div class="text-4xl sm:text-5xl md:text-6xl lg:text-7xl font-bold bebas-neue text-white">
                        <span id="potCounter">$0.00</span>
                    </div>
                </div>
            </div>

            <!-- Live Drawing Section -->
            <section id="liveDrawingSection" class="wheel-card rounded-2xl p-6 sm:p-8 mb-12 shadow-2xl">
                <div class="flex flex-col lg:flex-row gap-8 items-center">
                    <div class="flex-1 flex flex-col items-center text-center gap-4">
                        <h2 class="bebas-neue text-3xl sm:text-4xl font-bold text-yellow-400 drop-shadow">Live Drawing Wheel</h2>
                        <p class="text-gray-300 max-w-xl">Watch the Split the Pot drawing in real-time. As names are entered by the team, the wheel updates instantly for everyone watching.</p>
                        <div class="grid grid-cols-1 sm:grid-cols-2 gap-4 w-full">
                            <div class="bg-slate-800/60 rounded-xl p-4 border border-yellow-400/10">
                                <p class="text-sm uppercase tracking-wide text-yellow-400 font-semibold">Total Participants</p>
                                <p class="text-3xl bebas-neue text-white mt-2"><span id="wheelParticipantCount">0</span></p>
                            </div>
                            <div class="bg-slate-800/60 rounded-xl p-4 border border-yellow-400/10">
                                <p class="text-sm uppercase tracking-wide text-yellow-400 font-semibold">Latest Winner</p>
                                <p id="wheelWinnerText" class="text-xl bebas-neue text-white mt-2 break-words">TBD</p>
                            </div>
                        </div>
                        <p id="wheelStatusText" class="text-sm text-gray-400 italic">Waiting for the live drawing to begin.</p>
                    </div>
                    <div class="flex-1 w-full flex flex-col lg:flex-row gap-6 items-center">
                        <div class="flex-1 flex justify-center">
                            <canvas id="wheelCanvas" width="420" height="420" class="max-w-[420px] w-full"></canvas>
                        </div>
                        <div class="flex-1 bg-slate-800/60 border border-yellow-400/10 rounded-xl p-4 w-full max-w-md">
                            <h3 class="bebas-neue text-2xl text-white mb-3">Participants</h3>
                            <div id="wheelParticipantList" class="wheel-participant-list space-y-2 text-left text-sm text-gray-200">
                                <p class="text-gray-400">Names will appear here as they are added.</p>
                            </div>
                        </div>
                    </div>
                </div>
            </section>

            <div class="bg-slate-700/60 p-6 rounded-xl shadow-lg border border-yellow-400/20 mb-12">
                <p class="text-sm uppercase tracking-wider text-yellow-400 font-semibold mb-4">Drawing Countdown</p>
                <div class="grid grid-cols-3 gap-4 sm:gap-6 mb-4" aria-live="polite">
                    <div class="flex flex-col items-center justify-center bg-slate-800/60 rounded-lg py-4">
                        <span id="countdown-hours" class="text-3xl sm:text-4xl md:text-5xl font-bold bebas-neue text-white">00</span>
                        <span class="text-xs sm:text-sm uppercase tracking-wide text-gray-300">Hours</span>
                    </div>
                    <div class="flex flex-col items-center justify-center bg-slate-800/60 rounded-lg py-4">
                        <span id="countdown-minutes" class="text-3xl sm:text-4xl md:text-5xl font-bold bebas-neue text-white">00</span>
                        <span class="text-xs sm:text-sm uppercase tracking-wide text-gray-300">Minutes</span>
                    </div>
                    <div class="flex flex-col items-center justify-center bg-slate-800/60 rounded-lg py-4">
                        <span id="countdown-seconds" class="text-3xl sm:text-4xl md:text-5xl font-bold bebas-neue text-white">00</span>
                        <span class="text-xs sm:text-sm uppercase tracking-wide text-gray-300">Seconds</span>
                    </div>
                </div>
                <p id="countdown-target-text" class="text-sm sm:text-base text-gray-300">
                    The drawing takes place on October 28 at 3:10 PM.
                </p>
            </div>

            <!-- Form container for better mobile spacing -->
            <div id="main-container" class="glass-panel p-6 rounded-2xl shadow-2xl max-w-lg mx-auto mb-12">
                <h2 class="bebas-neue text-3xl font-bold text-white mb-4">Buy Your Tickets!</h2>
                
                <div id="payment-form" class="space-y-4" autocomplete="off" novalidate>
                    <div>
                        <!-- Consistent mobile friendly input padding -->
                        <input type="text" id="name" name="name" placeholder="Full Name" class="w-full py-3 px-4 rounded-lg bg-slate-600/50 text-white placeholder-gray-400 focus:outline-none focus:ring-2 focus:ring-yellow-400 transition-all duration-300" required>
                    </div>
                    <div>
                        <input type="email" id="email" name="email" placeholder="Email Address" class="w-full py-3 px-4 rounded-lg bg-slate-600/50 text-white placeholder-gray-400 focus:outline-none focus:ring-2 focus:ring-yellow-400 transition-all duration-300" required>
                    </div>
                    <div>
                        <input type="tel" id="phone" name="phone" placeholder="Phone Number" class="w-full py-3 px-4 rounded-lg bg-slate-600/50 text-white placeholder-gray-400 focus:outline-none focus:ring-2 focus:ring-yellow-400 transition-all duration-300" required>
                    </div>
                
                    <!-- Ticket Quantity: Stack vertically on small screens, horizontal on larger screens -->
                    <div class="flex flex-col sm:flex-row items-center justify-center gap-4 pt-4">
                        <label for="quantity" class="font-bold text-yellow-400 bebas-neue text-lg block text-center mb-1 sm:mb-0 md:block">Tickets:</label>
                        <div class="flex items-center justify-center gap-4">
                            <!-- Show +/- buttons on all screens (removed hidden md:flex) -->
                            <button type="button" class="flex w-12 h-12 bg-yellow-400 text-black rounded-full items-center justify-center font-bold text-2xl hover:bg-yellow-500 transition-colors" id="decrease-quantity">-</button>
                            <input type="number" id="quantity" class="w-full h-12 text-center py-3 px-4 rounded-lg bg-slate-600/50 text-white placeholder-gray-400 focus:outline-none focus:ring-2 focus:ring-yellow-400 transition-all duration-300" value="1" min="1" max="9999999999999999999999" aria-label="Number of tickets">
                            <!-- Show +/- buttons on all screens (removed hidden md:flex) -->
                            <button type="button" class="flex w-12 h-12 bg-yellow-400 text-black rounded-full items-center justify-center font-bold text-2xl hover:bg-yellow-500 transition-colors" id="increase-quantity">+</button>
                        </div>
                    </div>
                    
                    <!-- Fee Coverage Checkbox -->
                    <div class="flex items-center justify-center gap-2 mt-4 text-gray-300">
                        <input type="checkbox" id="cover-fees-checkbox" class="h-4 w-4 rounded-full text-yellow-400 focus:ring-yellow-400 border-gray-600 bg-gray-700">
                        <label for="cover-fees-checkbox" class="text-sm md:text-base">I would like to cover the processing fees</label>
                    </div>

                    <div id="total-amount-display" class="bebas-neue text-2xl font-bold text-yellow-400 text-center mt-4">Total: $<span id="calculated-total-amount">0.00</span></div>

                    <button id="proceed-to-payment" class="w-full py-3 rounded-full bg-yellow-400 hover:bg-yellow-500 text-black font-bold transition-colors duration-300 relative overflow-hidden">
                        <span class="button-text">Proceed to Payment</span>
                        <div class="button-spinner absolute inset-0 m-auto w-8 h-8 border-4 border-t-4 border-black border-opacity-20 rounded-full hidden"></div>
                    </button>

                    <!-- Stripe payment element container -->
                    <div id="stripe-payment-element" class="hidden">
                        <div id="payment-element">
                            <!-- Stripe Elements will be inserted here -->
                        </div>
                        <button id="stripe-pay-button" class="w-full py-3 mt-4 rounded-full bg-yellow-400 hover:bg-yellow-500 text-black font-bold transition-colors duration-300 hidden">
                            <span class="button-text">Pay</span>
                            <div class="button-spinner absolute inset-0 m-auto w-8 h-8 border-4 border-t-4 border-black border-opacity-20 rounded-full hidden"></div>
                        </button>
                    </div>
                </div>
            </div>
        </div>
    </main>
    
    <footer class="bg-black/40 py-8 mt-auto shadow-[0_-5px_15px_rgba(0,0,0,0.5)]">
        <div class="container mx-auto px-4 text-center">
            <h3 class="bebas-neue text-3xl font-bold text-yellow-400 mb-4">Contact</h3>
            <!-- Grid adjusted to stack on mobile, three columns on desktop -->
            <div class="grid grid-cols-1 md:grid-cols-3 gap-6 md:gap-8 text-gray-400 mb-8">
                <div>
                    <p class="font-bold text-white">David H.</p>
                    <p>+1 (680)-234-0314</p>
                </div>
                <div>
                    <p class="font-bold text-white">Daniel K.</p>
                    <p>+1 (917) 858-0904</p>
                </div>
                <div>
                    <p class="font-bold text-white">Saul S.</p>
                    <p>+1 (929)-584-5753</p>
                </div>
            </div>
            <p class="text-sm text-gray-500 mt-8">
                &copy; 2026 YDE Senior Fund. All Rights Reserved.<br/>
                Website created by <a href="https://setton-source-68177.web.app" target="_blank" class="text-yellow-400 hover:text-yellow-300 transition-colors">Saul Setton</a>
            </p>
        </div>
    </footer>

    <!-- Firebase and Stripe Scripts -->
    <script src="https://www.gstatic.com/firebasejs/9.23.0/firebase-app-compat.js"></script>
    <script src="https://www.gstatic.com/firebasejs/9.23.0/firebase-auth-compat.js"></script>
    <script src="https://www.gstatic.com/firebasejs/9.23.0/firebase-firestore-compat.js"></script>
    <script src="https://www.gstatic.com/firebasejs/9.23.0/firebase-functions-compat.js"></script>
    <script src="https://js.stripe.com/v3/"></script>

    <script>
        // --- Referrer Helper Functions (NEW) ---
        function getQueryParam(param) {
            const urlParams = new URLSearchParams(window.location.search);
            return urlParams.get(param);
        }

        function updateNavLinks(refId) {
            if (!refId) return;

            // Select all links in the header navigation
            const navLinks = document.querySelectorAll('header a');

            navLinks.forEach(link => {
                const currentHref = link.getAttribute('href');
                // Check if it's an internal link and not already pointing to a full external URL
                if (currentHref && currentHref.startsWith('/') && !currentHref.includes('ref=')) {
                    const separator = currentHref.includes('?') ? '&' : '?';
                    link.setAttribute('href', `${currentHref}${separator}ref=${refId}`);
                }
            });
        }
        // --- END Referrer Helper Functions ---

        document.addEventListener('DOMContentLoaded', () => {
            // --- UI Elements ---
            const proceedToPaymentButton = document.getElementById('proceed-to-payment');
            const stripePayButton = document.getElementById('stripe-pay-button');
            const nameInput = document.getElementById('name');
            const emailInput = document.getElementById('email');
            const phoneInput = document.getElementById('phone');
            const quantityInput = document.getElementById('quantity');
            const decreaseQuantityButton = document.getElementById('decrease-quantity');
            const increaseQuantityButton = document.getElementById('increase-quantity');
            const totalAmountDisplay = document.getElementById('calculated-total-amount');
            const coverFeesCheckbox = document.getElementById('cover-fees-checkbox');

            // --- Modal and Loading Overlays ---
            const formInputs = document.querySelectorAll('#payment-form input');
            const globalLoadingOverlay = document.getElementById('globalLoadingOverlay');
            const globalSpinnerText = document.getElementById('globalSpinnerText');
            const customPopupOverlay = document.getElementById('customPopupOverlay');
            const customPopup = document.getElementById('customPopup');
            const popupTitle = document.getElementById('popupTitle');
            const popupMessage = document.getElementById('popupMessage');
            const popupCloseButton = document.getElementById('popupCloseButton');
            const menuToggle = document.getElementById('menu-toggle');
            const mainMenu = document.getElementById('main-menu');
            const ticketCounter = document.getElementById('ticketCounter');
            const potCounter = document.getElementById('potCounter');
            const countdownHours = document.getElementById('countdown-hours');
            const countdownMinutes = document.getElementById('countdown-minutes');
            const countdownSeconds = document.getElementById('countdown-seconds');
            const countdownTargetText = document.getElementById('countdown-target-text');
<<<<<<< HEAD
=======
            const drawingSoonOverlay = document.getElementById('drawingSoonOverlay');
>>>>>>> 0672a845
            const wheelParticipantCountEl = document.getElementById('wheelParticipantCount');
            const wheelParticipantListEl = document.getElementById('wheelParticipantList');
            const wheelCanvas = document.getElementById('wheelCanvas');
            const wheelStatusText = document.getElementById('wheelStatusText');
            const wheelWinnerText = document.getElementById('wheelWinnerText');
            const wheelCtx = wheelCanvas ? wheelCanvas.getContext('2d') : null;

            // --- Referral Logic Variables ---
            let referrerRefId = null;
            
            // --- Referral Logic Initialization (UPDATED) ---
            referrerRefId = getQueryParam('ref');
            if (referrerRefId) {
                console.log(`Referral ID found in URL: ${referrerRefId}`);
                updateNavLinks(referrerRefId); // Update all navigation links
            }
            // --- END Referral Logic Initialization ---

            // --- Stripe & Firebase Initialization ---
            const stripe = Stripe('pk_live_51JFiZnKhiMP0wjNsMlHMg2o7Eo6xaWczALlQ0eu0GVpnWel1Pgz1AbUVXUJGs2pFaavhaln5jKpHSrRhxrBppBDq00Hijyiu4V');
            let elements;
            let baseAmount = 0;

            const firebaseConfig = {
              apiKey: "AIzaSyAT539nr_s2OxHPTAmkxwMpaWt-FiDTgQs",
              authDomain: "yderaffle.firebaseapp.com",
              projectId: "yderaffle",
              storageBucket: "yderaffle.firebasestorage.app",
              messagingSenderId: "967768309102",
              appId: "1:967768309102:web:c89d61a747e8cb941f557f"
            };
            firebase.initializeApp(firebaseConfig);
            const db = firebase.firestore();
            const auth = firebase.auth();
            const functions = firebase.functions();

            // --- Pricing Tiers ---
            const PRICES = [
                { count: 55, cost: 401 },
                { count: 40, cost: 300 },
                { count: 20, cost: 150 },
                { count: 10, cost: 80 },
                { count: 5,  cost: 50 },
                { count: 1,  cost: 12 },
            ];

            // --- Live Wheel State ---
            let wheelParticipants = [];
            let wheelRotation = -Math.PI / 2;
            let spinAnimationFrame = null;
            let currentSpinId = null;
            let pendingSpinData = null;
            let unsubscribeWheelParticipants = null;
            let unsubscribeWheelState = null;

            function drawWheel(rotation = wheelRotation) {
                if (!wheelCtx || !wheelCanvas) {
                    return;
                }

                const total = wheelParticipants.length;
                const { width, height } = wheelCanvas;
                const centerX = width / 2;
                const centerY = height / 2;
                const radius = Math.min(width, height) / 2 - 16;

                wheelCtx.clearRect(0, 0, width, height);

                if (total === 0) {
                    wheelCtx.save();
                    wheelCtx.translate(centerX, centerY);
                    wheelCtx.fillStyle = '#cbd5f5';
                    wheelCtx.textAlign = 'center';
                    wheelCtx.font = '600 20px "Inter", sans-serif';
                    wheelCtx.fillText('Waiting for names...', 0, 8);
                    wheelCtx.restore();
                } else {
                    const sliceAngle = (Math.PI * 2) / total;
                    wheelCtx.save();
                    wheelCtx.translate(centerX, centerY);
                    wheelCtx.rotate(rotation);

                    wheelParticipants.forEach((participant, index) => {
                        const startAngle = index * sliceAngle;
                        const endAngle = startAngle + sliceAngle;

                        wheelCtx.beginPath();
                        wheelCtx.moveTo(0, 0);
                        wheelCtx.arc(0, 0, radius, startAngle, endAngle);
                        wheelCtx.closePath();
                        wheelCtx.fillStyle = index % 2 === 0 ? '#facc15' : '#1f2937';
                        wheelCtx.fill();
                        wheelCtx.strokeStyle = 'rgba(15, 23, 42, 0.85)';
                        wheelCtx.lineWidth = 2;
                        wheelCtx.stroke();

                        const textAngle = startAngle + sliceAngle / 2;
                        wheelCtx.save();
                        wheelCtx.rotate(textAngle);
                        wheelCtx.translate(radius - 40, 0);
                        wheelCtx.rotate(-textAngle);
                        wheelCtx.fillStyle = index % 2 === 0 ? '#0f172a' : '#e2e8f0';
                        wheelCtx.font = '600 16px "Inter", sans-serif';
                        wheelCtx.textAlign = 'right';
                        wheelCtx.textBaseline = 'middle';
                        const displayName = participant.name.length > 18 ? `${participant.name.slice(0, 17)}…` : participant.name;
                        wheelCtx.fillText(displayName, 0, 0);
                        wheelCtx.restore();
                    });

                    wheelCtx.beginPath();
                    wheelCtx.arc(0, 0, 36, 0, Math.PI * 2);
                    wheelCtx.fillStyle = '#0f172a';
                    wheelCtx.fill();
                    wheelCtx.beginPath();
                    wheelCtx.arc(0, 0, 18, 0, Math.PI * 2);
                    wheelCtx.fillStyle = '#facc15';
                    wheelCtx.fill();

                    wheelCtx.restore();
                }

                wheelCtx.beginPath();
                wheelCtx.moveTo(centerX, 18);
                wheelCtx.lineTo(centerX - 18, 60);
                wheelCtx.lineTo(centerX + 18, 60);
                wheelCtx.closePath();
                wheelCtx.fillStyle = '#ef4444';
                wheelCtx.fill();
                wheelCtx.lineWidth = 2;
                wheelCtx.strokeStyle = '#991b1b';
                wheelCtx.stroke();
            }

            function alignWheelToWinner(winnerId) {
                if (!winnerId || wheelParticipants.length === 0) {
                    return;
                }
                const index = wheelParticipants.findIndex(entry => entry.id === winnerId);
                if (index === -1) {
                    return;
                }
                const sliceAngle = (Math.PI * 2) / wheelParticipants.length;
                wheelRotation = (Math.PI / 2) - (index * sliceAngle + sliceAngle / 2);
                drawWheel(wheelRotation);
            }

            function startSpinAnimation(winnerId, winnerName = 'Winner') {
                if (spinAnimationFrame) {
                    cancelAnimationFrame(spinAnimationFrame);
                    spinAnimationFrame = null;
                }
                if (wheelParticipants.length === 0) {
                    if (wheelStatusText) {
                        wheelStatusText.textContent = 'Waiting for participants before spinning.';
                    }
                    return;
                }
                const winnerIndex = wheelParticipants.findIndex(entry => entry.id === winnerId);
                if (winnerIndex === -1) {
                    if (wheelStatusText) {
                        wheelStatusText.textContent = 'Winner selected, awaiting participant list update...';
                    }
                    return;
                }

                const sliceAngle = (Math.PI * 2) / wheelParticipants.length;
                const normalizedCurrent = ((wheelRotation % (Math.PI * 2)) + Math.PI * 2) % (Math.PI * 2);
                const targetAngle = (Math.PI / 2) - (winnerIndex * sliceAngle + sliceAngle / 2);
                let finalRotation = (Math.PI * 2 * 6) + targetAngle;
                if (finalRotation <= normalizedCurrent) {
                    finalRotation += Math.PI * 2;
                }
                const rotationDelta = finalRotation - normalizedCurrent;
                const duration = 7000;
                const startTime = performance.now();

                function animate(now) {
                    const elapsed = now - startTime;
                    const progress = Math.min(elapsed / duration, 1);
                    const eased = 1 - Math.pow(1 - progress, 3);
                    wheelRotation = normalizedCurrent + rotationDelta * eased;
                    drawWheel(wheelRotation);
                    if (progress < 1) {
                        if (wheelStatusText) {
                            wheelStatusText.textContent = 'Spinning...';
                        }
                        spinAnimationFrame = requestAnimationFrame(animate);
                    } else {
                        spinAnimationFrame = null;
                        if (wheelStatusText) {
                            wheelStatusText.textContent = `Winner: ${winnerName}`;
                        }
                        if (wheelWinnerText) {
                            wheelWinnerText.textContent = winnerName || 'Winner';
                        }
                        alignWheelToWinner(winnerId);
                    }
                }

                if (wheelStatusText) {
                    wheelStatusText.textContent = 'Spinning...';
                }
                spinAnimationFrame = requestAnimationFrame(animate);
            }

            function updateParticipantListDisplay() {
                if (!wheelParticipantListEl) {
                    return;
                }

                wheelParticipantListEl.innerHTML = '';
                if (wheelParticipants.length === 0) {
                    const emptyMessage = document.createElement('p');
                    emptyMessage.className = 'text-gray-400';
                    emptyMessage.textContent = 'Names will appear here as they are added.';
                    wheelParticipantListEl.appendChild(emptyMessage);
                    return;
                }

                const MAX_DISPLAY = 100;
                wheelParticipants.slice(0, MAX_DISPLAY).forEach((participant, index) => {
                    const item = document.createElement('div');
                    item.className = 'flex items-center justify-between bg-slate-900/40 rounded-lg px-3 py-2 border border-white/5';
                    const nameSpan = document.createElement('span');
                    nameSpan.className = 'font-medium text-white truncate pr-3';
                    nameSpan.textContent = participant.name;
                    const indexSpan = document.createElement('span');
                    indexSpan.className = 'text-xs text-gray-400';
                    indexSpan.textContent = `#${index + 1}`;
                    item.appendChild(nameSpan);
                    item.appendChild(indexSpan);
                    wheelParticipantListEl.appendChild(item);
                });

                if (wheelParticipants.length > MAX_DISPLAY) {
                    const more = document.createElement('p');
                    more.className = 'text-xs text-gray-400 text-center pt-2';
                    more.textContent = `...and ${wheelParticipants.length - MAX_DISPLAY} more participants.`;
                    wheelParticipantListEl.appendChild(more);
                }
            }

            function handleSpinData() {
                if (!pendingSpinData || !pendingSpinData.spinId) {
                    return;
                }
                if (wheelParticipants.length === 0) {
                    return;
                }
                const { spinId, winnerId, winnerName } = pendingSpinData;
                if (!winnerId) {
                    return;
                }
                if (currentSpinId === spinId) {
                    alignWheelToWinner(winnerId);
                    if (wheelWinnerText && winnerName) {
                        wheelWinnerText.textContent = winnerName;
                    }
                    if (wheelStatusText && winnerName) {
                        wheelStatusText.textContent = `Winner: ${winnerName}`;
                    }
                    return;
                }
                currentSpinId = spinId;
                startSpinAnimation(winnerId, winnerName);
            }

            // --- Helper Functions ---
            function showCustomPopup(title, message) {
              popupTitle.textContent = title;
              popupMessage.textContent = message;
              customPopupOverlay.classList.remove('hidden');
              setTimeout(() => { customPopup.classList.add('scale-100'); }, 10);
            }

            function hideCustomPopup() {
                customPopup.classList.remove('scale-100');
                setTimeout(() => { customPopupOverlay.classList.add('hidden'); }, 300);
            }

            function setFormInputsDisabled(disabled) {
<<<<<<< HEAD
                formInputs.forEach(input => {
                    input.disabled = disabled;
                    input.classList.toggle('opacity-50', disabled);
                    input.classList.toggle('cursor-not-allowed', disabled);
                });
                quantityInput.disabled = disabled;
                decreaseQuantityButton.disabled = disabled;
                increaseQuantityButton.disabled = disabled;
=======
                const effectiveDisabled = disabled || drawingHoldActive;
                formInputs.forEach(input => input.disabled = effectiveDisabled);
                quantityInput.disabled = effectiveDisabled;
                decreaseQuantityButton.disabled = effectiveDisabled;
                increaseQuantityButton.disabled = effectiveDisabled;
            }

            function setButtonsDisabled(disabled) {
                const effectiveDisabled = disabled || drawingHoldActive;
                [proceedToPaymentButton, stripePayButton].forEach(button => {
                    if (!button) return;
                    button.disabled = effectiveDisabled;
                    button.classList.toggle('opacity-50', effectiveDisabled);
                    button.classList.toggle('cursor-not-allowed', effectiveDisabled);
                });
>>>>>>> 0672a845
            }

            function setButtonsDisabled(disabled) {
                [proceedToPaymentButton, stripePayButton].forEach(button => {
                    if (!button) return;
                    button.disabled = disabled;
                    button.classList.toggle('opacity-50', disabled);
                    button.classList.toggle('cursor-not-allowed', disabled);
                });
            }

            function showGlobalLoadingOverlay(message = "Loading...", disableForm = false) {
                globalSpinnerText.textContent = message;
                globalLoadingOverlay.classList.remove('hidden');
                if (disableForm) {
                    setFormInputsDisabled(true);
                    setButtonsDisabled(true);
                }
            }

            function hideGlobalLoadingOverlay() {
                globalLoadingOverlay.classList.add('hidden');
                setFormInputsDisabled(false);
                setButtonsDisabled(false);
            }

<<<<<<< HEAD
            const drawingDate = new Date('2024-10-28T15:10:00');
=======
            function activateDrawingHold() {
                if (drawingHoldActive) {
                    return;
                }
                drawingHoldActive = true;
                if (drawingSoonOverlay) {
                    drawingSoonOverlay.classList.remove('hidden');
                    drawingSoonOverlay.setAttribute('aria-hidden', 'false');
                }
                setFormInputsDisabled(true);
                setButtonsDisabled(true);
                if (countdownTargetText) {
                    countdownTargetText.textContent = 'Drawing soon! Online sales are closed.';
                }
            }

            const drawingDate = new Date('2024-10-28T15:10:00');
            let drawingHoldActive = false;

            function hasDrawingStarted() {
                return new Date().getTime() >= drawingDate.getTime();
            }
>>>>>>> 0672a845

            function updateCountdownDisplay(targetDate) {
                if (!countdownHours || !countdownMinutes || !countdownSeconds) {
                    return false;
                }

                const now = new Date();
                const diffMs = targetDate.getTime() - now.getTime();

                if (diffMs <= 0) {
                    countdownHours.textContent = '00';
                    countdownMinutes.textContent = '00';
                    countdownSeconds.textContent = '00';
                    if (countdownTargetText) {
                        countdownTargetText.textContent = 'Drawing soon! Online sales are closed.';
                    }
                    activateDrawingHold();
                    return false;
                }

                const totalSeconds = Math.floor(diffMs / 1000);
                const totalHours = Math.floor(totalSeconds / 3600);
                const minutes = Math.floor((totalSeconds % 3600) / 60);
                const seconds = totalSeconds % 60;

                countdownHours.textContent = String(totalHours).padStart(2, '0');
                countdownMinutes.textContent = String(minutes).padStart(2, '0');
                countdownSeconds.textContent = String(seconds).padStart(2, '0');
                return true;
            }

            if (countdownTargetText) {
                const formatter = new Intl.DateTimeFormat('en-US', {
                    year: 'numeric',
                    month: 'long',
                    day: 'numeric',
                    hour: 'numeric',
                    minute: '2-digit',
                    hour12: true
                });
                countdownTargetText.textContent = `The drawing takes place on ${formatter.format(drawingDate)}.`;
            }

            const isCountingDown = updateCountdownDisplay(drawingDate);
            if (hasDrawingStarted()) {
                activateDrawingHold();
            } else if (isCountingDown) {
                const countdownInterval = setInterval(() => {
                    const stillCounting = updateCountdownDisplay(drawingDate);
                    if (!stillCounting) {
                        clearInterval(countdownInterval);
                    }
                }, 1000);
            }

            function calculateBaseCost(numTickets) {
                let remaining = numTickets;
                let totalCost = 0;
                PRICES.forEach(tier => {
                    const numBundles = Math.floor(remaining / tier.count);
                    if (numBundles > 0) {
                        totalCost += numBundles * tier.cost;
                        remaining %= tier.count;
                    }
                });
                return totalCost;
            }

            function updateCalculatedTotal() {
                let quantity = parseInt(quantityInput.value, 10);
                if (isNaN(quantity) || quantity < 1) {
                    quantity = 1;
                    quantityInput.value = 1;
                }
                if (quantity > 999999999999999999) {
                    quantity = 999999999999999999;
                    quantityInput.value = 999999999999999999;
                }
                
                baseAmount = calculateBaseCost(quantity);
                let finalAmount = baseAmount;
                
                if (coverFeesCheckbox.checked) {
                    // Calculate the final amount including fees: (Base Amount + Fixed Fee) / (1 - Percentage Fee)
                    finalAmount = (baseAmount + 0.30) / (1 - 0.029);
                }

                totalAmountDisplay.textContent = finalAmount.toFixed(2);

                decreaseQuantityButton.disabled = quantity <= parseInt(quantityInput.min, 10);
                increaseQuantityButton.disabled = quantity >= parseInt(quantityInput.max, 10);
            }

            function resetPaymentUI() {
                hideGlobalLoadingOverlay();
                setFormInputsDisabled(false);
                document.getElementById('stripe-payment-element').classList.add('hidden');
                proceedToPaymentButton.classList.remove('hidden');
                nameInput.value = '';
                emailInput.value = '';
                phoneInput.value = '';
                quantityInput.value = '1';
                coverFeesCheckbox.checked = false;
                updateCalculatedTotal();
            }

            // --- Event Listeners ---
            popupCloseButton.addEventListener('click', hideCustomPopup);
            
            // Toggle mobile menu visibility
            menuToggle.addEventListener('click', () => { 
                mainMenu.classList.toggle('hidden'); 
                document.body.classList.toggle('overflow-hidden');
            });
            
            decreaseQuantityButton.addEventListener('click', () => {
                let currentQuantity = parseInt(quantityInput.value, 10);
                if (currentQuantity > parseInt(quantityInput.min, 10)) {
                    quantityInput.value = currentQuantity - 1;
                    updateCalculatedTotal();
                }
            });

            increaseQuantityButton.addEventListener('click', () => {
                let currentQuantity = parseInt(quantityInput.value, 10);
                if (currentQuantity < parseInt(quantityInput.max, 10)) {
                    quantityInput.value = currentQuantity + 1;
                    updateCalculatedTotal();
                }
            });

            quantityInput.addEventListener('change', updateCalculatedTotal);
            quantityInput.addEventListener('input', updateCalculatedTotal);
            coverFeesCheckbox.addEventListener('change', updateCalculatedTotal);
            
            // "Proceed to Payment" button click event for Stripe
            proceedToPaymentButton.addEventListener('click', async () => {
                if (hasDrawingStarted()) {
                    activateDrawingHold();
                    showCustomPopup('Drawing Soon', 'Online sales are closed while we prepare for the drawing.');
                    return;
                }

                const name = nameInput.value.trim();
                const email = emailInput.value.trim();
                const phone = phoneInput.value.trim();
                const quantity = parseInt(quantityInput.value, 10);
                const chargedAmount = parseFloat(document.getElementById('calculated-total-amount').textContent);
                const coverFees = coverFeesCheckbox.checked;

                if (!name || !email || !phone) {
                    showCustomPopup('Missing Information', 'Please fill in all fields before proceeding.');
                    return;
                }
                if (isNaN(quantity) || quantity < 1) {
                    showCustomPopup('Invalid Quantity', 'Please enter a valid number of tickets (at least 1).');
                    return;
                }
                
                showGlobalLoadingOverlay("Setting up payment...", true);

                try {
                    const createPaymentIntentCallable = functions.httpsCallable('createStripePaymentIntent');
                    const { data } = await createPaymentIntentCallable({
                        chargedAmount: chargedAmount,
                        baseAmount: baseAmount,
                        ticketsBought: quantity,
                        name: name,
                        email: email,
                        phone: phone,
                        coverFees: coverFees,
                        referral: referrerRefId
                    });

                    // Initialize the Stripe Elements with the client secret
                    elements = stripe.elements({ clientSecret: data.clientSecret });
                    
                    const paymentElement = elements.create('payment');
                    paymentElement.mount('#payment-element');

                    // Hide user info form, show payment element
                    nameInput.classList.add('hidden');
                    emailInput.classList.add('hidden');
                    phoneInput.classList.add('hidden');
                    document.getElementById('quantity').parentElement.parentElement.classList.add('hidden');
                    coverFeesCheckbox.parentElement.classList.add('hidden');

                    document.querySelector('#main-container h2').textContent = "Confirm Payment";

                    proceedToPaymentButton.classList.add('hidden');
                    document.getElementById('stripe-payment-element').classList.remove('hidden');
                    stripePayButton.classList.remove('hidden');
                    hideGlobalLoadingOverlay();

                } catch (error) {
                    console.error('Error starting Stripe payment:', error);
                    showCustomPopup('Payment Error', 'Could not set up payment. Please try again.');
                    hideGlobalLoadingOverlay();
                    // Show the input fields again on failure
                    nameInput.classList.remove('hidden');
                    emailInput.classList.remove('hidden');
                    phoneInput.classList.remove('hidden');
                    document.getElementById('quantity').parentElement.parentElement.classList.remove('hidden');
                    coverFeesCheckbox.parentElement.classList.remove('hidden');
                    document.querySelector('#main-container h2').textContent = "Buy Your Tickets!";
                }
            });
            
            // Stripe "Pay" button event listener
            stripePayButton.addEventListener('click', async (event) => {
                event.preventDefault();
                if (hasDrawingStarted()) {
                    activateDrawingHold();
                    showCustomPopup('Drawing Soon', 'Online sales are closed while we prepare for the drawing.');
                    return;
                }
                showGlobalLoadingOverlay("Processing payment...", true);

                // Construct the return URL with user details and referral ID
                const name = encodeURIComponent(nameInput.value.trim());
                const tickets = quantityInput.value;
                const refParam = referrerRefId ? `&ref=${referrerRefId}` : '';
                const returnUrl = `${window.location.origin}/success/?name=${name}&tickets=${tickets}${refParam}`;

                const { error } = await stripe.confirmPayment({
                    elements,
                    confirmParams: {
                        return_url: returnUrl,
                    }
                });

                if (error) {
                    if (error.type === "card_error" || error.type === "validation_error") {
                        showCustomPopup('Payment Failed', error.message);
                    } else {
                        showCustomPopup('An Unexpected Error Occurred', 'Please try again later.');
                    }
                    console.error("Stripe confirmPayment error:", error);
                    hideGlobalLoadingOverlay();
                }
            });

            // --- Firebase Initialization and Real-time Listener ---
            auth.onAuthStateChanged(async (user) => {
                if (user) {
                    console.log('User signed in with UID:', user.uid);
                    
                    const counterDocRef = db.collection('counters').doc('raffle_totals');
                    counterDocRef.onSnapshot((docSnap) => {
                        if (docSnap.exists) {
                            const data = docSnap.data();
                            const totalTickets = data.totalTickets || 0;
                            const totalAmount = data.totalAmount || 0;
                            ticketCounter.textContent = totalTickets.toLocaleString();
                            // Only half the total amount goes to the winner
                            potCounter.textContent = `$${(totalAmount / 2).toFixed(2).toLocaleString()}`;
                        } else {
                            console.warn("Counter document does not exist. Please create it at 'counters/raffle_totals'.");
                            ticketCounter.textContent = '0';
                            potCounter.textContent = '$0.00';
                        }
                    }, (error) => {
                        console.error('Error listening to raffle totals:', error);
                        showCustomPopup('Database Error', 'Could not load current totals. Please refresh the page.');
                    });

                    if (!unsubscribeWheelParticipants && db) {
                        unsubscribeWheelParticipants = db.collection('wheel_participants')
                            .orderBy('createdAt', 'asc')
                            .onSnapshot((snapshot) => {
                                wheelParticipants = snapshot.docs.map(doc => ({
                                    id: doc.id,
                                    name: (doc.data().name || 'Unknown').toString().trim() || 'Unnamed',
                                }));
                                if (wheelParticipantCountEl) {
                                    wheelParticipantCountEl.textContent = wheelParticipants.length.toLocaleString();
                                }
                                updateParticipantListDisplay();
                                drawWheel();
                                handleSpinData();
                                if (wheelParticipants.length === 0 && wheelStatusText) {
                                    wheelStatusText.textContent = 'Waiting for the live drawing to begin.';
                                }
                            }, (error) => {
                                console.error('Error listening to wheel participants:', error);
                                if (wheelStatusText) {
                                    wheelStatusText.textContent = 'Unable to load participants at this time.';
                                }
                            });
                    }

                    if (!unsubscribeWheelState && db) {
                        unsubscribeWheelState = db.collection('wheel_state').doc('current')
                            .onSnapshot((docSnap) => {
                                if (!docSnap.exists) {
                                    pendingSpinData = null;
                                    currentSpinId = null;
                                    if (wheelStatusText) {
                                        wheelStatusText.textContent = 'Waiting for the live drawing to begin.';
                                    }
                                    return;
                                }
                                const data = docSnap.data();
                                pendingSpinData = {
                                    spinId: data.spinId || null,
                                    winnerId: data.winnerId || null,
                                    winnerName: data.winnerName || null,
                                };
                                if (data.winnerName && wheelWinnerText) {
                                    wheelWinnerText.textContent = data.winnerName;
                                }
                                if (data.spinId && wheelStatusText) {
                                    wheelStatusText.textContent = 'Spinning...';
                                }
                                handleSpinData();
                            }, (error) => {
                                console.error('Error listening to wheel state:', error);
                                if (wheelStatusText) {
                                    wheelStatusText.textContent = 'Unable to load drawing status.';
                                }
                            });
                    }
                } else {
                    console.log('No user signed in. Attempting anonymous sign-in...');
                    try {
                        await auth.signInAnonymously();
                    } catch (error) {
                        console.error('Anonymous sign-in failed:', error);
                        showCustomPopup('Authentication Error', 'Could not sign you in. Please try again later.');
                    }
                }
            });

            // Initial calculation on page load
            drawWheel();
            updateCalculatedTotal();
        });
    </script>
</body>
</html><|MERGE_RESOLUTION|>--- conflicted
+++ resolved
@@ -352,10 +352,6 @@
             const countdownMinutes = document.getElementById('countdown-minutes');
             const countdownSeconds = document.getElementById('countdown-seconds');
             const countdownTargetText = document.getElementById('countdown-target-text');
-<<<<<<< HEAD
-=======
-            const drawingSoonOverlay = document.getElementById('drawingSoonOverlay');
->>>>>>> 0672a845
             const wheelParticipantCountEl = document.getElementById('wheelParticipantCount');
             const wheelParticipantListEl = document.getElementById('wheelParticipantList');
             const wheelCanvas = document.getElementById('wheelCanvas');
@@ -638,7 +634,6 @@
             }
 
             function setFormInputsDisabled(disabled) {
-<<<<<<< HEAD
                 formInputs.forEach(input => {
                     input.disabled = disabled;
                     input.classList.toggle('opacity-50', disabled);
@@ -647,23 +642,6 @@
                 quantityInput.disabled = disabled;
                 decreaseQuantityButton.disabled = disabled;
                 increaseQuantityButton.disabled = disabled;
-=======
-                const effectiveDisabled = disabled || drawingHoldActive;
-                formInputs.forEach(input => input.disabled = effectiveDisabled);
-                quantityInput.disabled = effectiveDisabled;
-                decreaseQuantityButton.disabled = effectiveDisabled;
-                increaseQuantityButton.disabled = effectiveDisabled;
-            }
-
-            function setButtonsDisabled(disabled) {
-                const effectiveDisabled = disabled || drawingHoldActive;
-                [proceedToPaymentButton, stripePayButton].forEach(button => {
-                    if (!button) return;
-                    button.disabled = effectiveDisabled;
-                    button.classList.toggle('opacity-50', effectiveDisabled);
-                    button.classList.toggle('cursor-not-allowed', effectiveDisabled);
-                });
->>>>>>> 0672a845
             }
 
             function setButtonsDisabled(disabled) {
@@ -690,32 +668,7 @@
                 setButtonsDisabled(false);
             }
 
-<<<<<<< HEAD
             const drawingDate = new Date('2024-10-28T15:10:00');
-=======
-            function activateDrawingHold() {
-                if (drawingHoldActive) {
-                    return;
-                }
-                drawingHoldActive = true;
-                if (drawingSoonOverlay) {
-                    drawingSoonOverlay.classList.remove('hidden');
-                    drawingSoonOverlay.setAttribute('aria-hidden', 'false');
-                }
-                setFormInputsDisabled(true);
-                setButtonsDisabled(true);
-                if (countdownTargetText) {
-                    countdownTargetText.textContent = 'Drawing soon! Online sales are closed.';
-                }
-            }
-
-            const drawingDate = new Date('2024-10-28T15:10:00');
-            let drawingHoldActive = false;
-
-            function hasDrawingStarted() {
-                return new Date().getTime() >= drawingDate.getTime();
-            }
->>>>>>> 0672a845
 
             function updateCountdownDisplay(targetDate) {
                 if (!countdownHours || !countdownMinutes || !countdownSeconds) {
